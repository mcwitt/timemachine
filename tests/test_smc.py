from jax.config import config
import pickle
import os
import time

from md.states import CoordsVelBox

config.update("jax_enable_x64", True)

from md import enhanced
from md.moves import NPTMove

import numpy as np
from tests import test_ligands

import jax
from timemachine.potentials import bonded

from fe import functional
from ff import Forcefield
from ff.handlers.deserialize import deserialize_handlers

# (ytz): useful for visualization, so please leave this comment here!
import asciiplotlib as apl


def get_ff_am1cc():
    ff_handlers = deserialize_handlers(open("ff/params/smirnoff_1_1_0_ccc.py").read())
    ff = Forcefield(ff_handlers)
    return ff


def generate_solvent_samples(coords, box, masses, ubps, params, temperature, pressure, seed, n_samples):
    num_equil_steps = 5000  # bump to 50k to be safe/production
    xvb0 = enhanced.equilibrate_solvent_phase(
        ubps, params, masses, coords, box, temperature, pressure, num_equil_steps, seed
    )

    md_steps_per_move = 1000  # probably good enough?
    lamb = 1.0  # non-interacting state
    npt_mover = NPTMove(ubps, lamb, masses, temperature, pressure, n_steps=md_steps_per_move, seed=seed)
    xvbs = []
    xvb_t = xvb0
    for _ in range(n_samples):
        xvb_t = npt_mover.move(xvb_t)
        xvbs.append(xvb_t)
    return xvbs


def generate_ligand_samples(num_batches, mol, ff, temperature, seed):
    state = enhanced.VacuumState(mol, ff)
    proposal_U = state.U_full
    vacuum_samples, vacuum_log_weights = enhanced.generate_log_weighted_samples(
        mol, temperature, state.U_easy, proposal_U, num_batches=num_batches, seed=seed
    )

    return vacuum_samples, vacuum_log_weights


def generate_endstate_samples(num_samples, solvent_samples, ligand_samples, ligand_log_weights, num_ligand_atoms):
    all_xvbs = []
    for _ in range(num_samples):
        choice_idx = np.random.choice(np.arange(len(solvent_samples)))
        solvent_x = solvent_samples[choice_idx].coords
        solvent_v = solvent_samples[choice_idx].velocities
        ligand_xv = enhanced.sample_from_log_weights(ligand_samples, ligand_log_weights, size=1)[0]
        ligand_x = ligand_xv[0]
        ligand_v = ligand_xv[1]
        combined_x = np.concatenate([solvent_x[:-num_ligand_atoms], ligand_x], axis=0)
        combined_v = np.concatenate([solvent_v[:-num_ligand_atoms], ligand_v], axis=0)
        combined_box = solvent_samples[choice_idx].box
        all_xvbs.append((combined_x, combined_v, combined_box))
    return all_xvbs


def test_smc():
    """
    Generate samples from the equilibrium distribution at lambda=1
    """

    seed = 2021
    np.random.seed(seed)

    mol, torsion_idxs = test_ligands.get_biphenyl()

    @jax.jit
    def get_torsion(x_l):
        ci = x_l[torsion_idxs[:, 0]]
        cj = x_l[torsion_idxs[:, 1]]
        ck = x_l[torsion_idxs[:, 2]]
        cl = x_l[torsion_idxs[:, 3]]
        # last [0] is used to return from a length-1 array
        return bonded.signed_torsion_angle(ci, cj, ck, cl)[0]

    ff = get_ff_am1cc()

    ligand_masses = np.array([a.GetMass() for a in mol.GetAtoms()])
    num_ligand_atoms = len(ligand_masses)

    temperature = 300.0
    pressure = 1.0

    ubps, params, masses, coords, box = enhanced.get_solvent_phase_system(mol, ff)

    cache_path = "test_smc_cache.pkl"
    if not os.path.exists(cache_path):
        print("Generating cache")

        n_solvent_samples = 100  # should be maybe 1000
        print(f"generating {n_solvent_samples} solvent samples")
        solvent_xvbs = generate_solvent_samples(
            coords, box, masses, ubps, params, temperature, pressure, seed, n_solvent_samples
        )

        n_ligand_batches = 1200  # should be 30k
        print(f"generating ligand samples")
        ligand_samples, ligand_log_weights = generate_ligand_samples(n_ligand_batches, mol, ff, temperature, seed)

        with open(cache_path, "wb") as fh:
            pickle.dump([solvent_xvbs, ligand_samples, ligand_log_weights], fh)

    with open(cache_path, "rb") as fh:
        print("Loading cache")
        solvent_xvbs, ligand_samples, ligand_log_weights = pickle.load(fh)

    n_endstate_samples = 5000
    all_xvbs = generate_endstate_samples(
        n_endstate_samples, solvent_xvbs, ligand_samples, ligand_log_weights, num_ligand_atoms
    )

    # plot torsions at the end-states
    end_state_torsions = []
    for xvb in all_xvbs:
        x = xvb[0]
        x_l = x[:-num_ligand_atoms]
        end_state_torsions.append(get_torsion(x_l))

    # plot histogram using asciiplotlib
    fig = apl.figure()
    fig.hist(*np.histogram(end_state_torsions, bins=25, range=(-np.pi, np.pi)))
    fig.show()

    bound_impls = []
    for u, p in zip(ubps, params):
        bound_impls.append(u.bind(p).bound_impl(np.float32))

    # propagate with NPTMove
    n_steps = 1000
    npt_lamb = 1.0
    seed = int(time.time())

    mover = NPTMove(ubps, npt_lamb, masses, temperature, pressure, n_steps, seed)

    U_fn = functional.construct_differentiable_interface_fast(ubps, params)

    for xi, vi, bi in all_xvbs:
        # (ytz): note to jfass, change v0 to not zeros_like
        xvb = CoordsVelBox(xi, vi, bi)
        xvb_new = mover.move(xvb)

        # compare delta_Us when coords/box change (this will large and size extensive, probably not useful)
        print(U_fn(xvb_new.coords, params, xvb_new.box, npt_lamb) - U_fn(xvb.coords, params, xvb.box, npt_lamb))
<<<<<<< HEAD
        # compare delta_Us when lambda changes
=======

    # or, compare delta_Us when lambda changes

    for xi, bi in all_xbs:
>>>>>>> 6a9b8ac1
        print(U_fn(xi, params, bi, 0.9) - U_fn(xi, params, bi, 1.0))<|MERGE_RESOLUTION|>--- conflicted
+++ resolved
@@ -160,12 +160,4 @@
 
         # compare delta_Us when coords/box change (this will large and size extensive, probably not useful)
         print(U_fn(xvb_new.coords, params, xvb_new.box, npt_lamb) - U_fn(xvb.coords, params, xvb.box, npt_lamb))
-<<<<<<< HEAD
-        # compare delta_Us when lambda changes
-=======
-
-    # or, compare delta_Us when lambda changes
-
-    for xi, bi in all_xbs:
->>>>>>> 6a9b8ac1
         print(U_fn(xi, params, bi, 0.9) - U_fn(xi, params, bi, 1.0))