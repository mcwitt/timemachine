from jax.config import config

config.update("jax_enable_x64", True)
import functools
from importlib import resources

import jax
import numpy as np
import pytest
from rdkit import Chem
from rdkit.Chem import AllChem, rdmolops

from timemachine.constants import DEFAULT_FF, ONE_4PI_EPS0
from timemachine.ff import Forcefield
from timemachine.ff.charges import AM1CCC_CHARGES
from timemachine.ff.handlers import bonded, nonbonded
from timemachine.ff.handlers.deserialize import deserialize_handlers


def test_harmonic_bond():

    patterns = [
        ["[#6X4:1]-[#6X4:2]", 0.1, 0.2],
        ["[#6X4:1]-[#6X3:2]", 99.0, 99.0],
        ["[#6X4:1]-[#6X3:2]=[#8X1+0]", 99.0, 99.0],
        ["[#6X3:1]-[#6X3:2]", 99.0, 99.0],
        ["[#6X3:1]:[#6X3:2]", 99.0, 99.0],
        ["[#6X3:1]=[#6X3:2]", 99.0, 99.0],
        ["[#6:1]-[#7:2]", 0.1, 0.2],
        ["[#6X3:1]-[#7X3:2]", 99.0, 99.0],
        ["[#6X4:1]-[#7X3:2]-[#6X3]=[#8X1+0]", 99.0, 99.0],
        ["[#6X3:1](=[#8X1+0])-[#7X3:2]", 99.0, 99.0],
        ["[#6X3:1]-[#7X2:2]", 99.0, 99.0],
        ["[#6X3:1]:[#7X2,#7X3+1:2]", 99.0, 99.0],
        ["[#6X3:1]=[#7X2,#7X3+1:2]", 99.0, 99.0],
        ["[#6:1]-[#8:2]", 99.0, 99.0],
        ["[#6X3:1]-[#8X1-1:2]", 99.0, 99.0],
        ["[#6X4:1]-[#8X2H0:2]", 0.3, 0.4],
        ["[#6X3:1]-[#8X2:2]", 99.0, 99.0],
        ["[#6X3:1]-[#8X2H1:2]", 99.0, 99.0],
        ["[#6X3a:1]-[#8X2H0:2]", 99.0, 99.0],
        ["[#6X3:1](=[#8X1])-[#8X2H0:2]", 99.0, 99.0],
        ["[#6:1]=[#8X1+0,#8X2+1:2]", 99.0, 99.0],
        ["[#6X3:1](~[#8X1])~[#8X1:2]", 99.0, 99.0],
        ["[#6X3:1]~[#8X2+1:2]~[#6X3]", 99.0, 99.0],
        ["[#6X2:1]-[#6:2]", 99.0, 99.0],
        ["[#6X2:1]-[#6X4:2]", 99.0, 99.0],
        ["[#6X2:1]=[#6X3:2]", 99.0, 99.0],
        ["[#6:1]#[#7:2]", 99.0, 99.0],
        ["[#6X2:1]#[#6X2:2]", 99.0, 99.0],
        ["[#6X2:1]-[#8X2:2]", 99.0, 99.0],
        ["[#6X2:1]-[#7:2]", 99.0, 99.0],
        ["[#6X2:1]=[#7:2]", 99.0, 99.0],
        ["[#16:1]=[#6:2]", 99.0, 99.0],
        ["[#6X2:1]=[#16:2]", 99.0, 99.0],
        ["[#7:1]-[#7:2]", 99.0, 99.0],
        ["[#7X3:1]-[#7X2:2]", 99.0, 99.0],
        ["[#7X2:1]-[#7X2:2]", 99.0, 99.0],
        ["[#7:1]:[#7:2]", 99.0, 99.0],
        ["[#7:1]=[#7:2]", 99.0, 99.0],
        ["[#7+1:1]=[#7-1:2]", 99.0, 99.0],
        ["[#7:1]#[#7:2]", 99.0, 99.0],
        ["[#7:1]-[#8X2:2]", 99.0, 99.0],
        ["[#7:1]~[#8X1:2]", 99.0, 99.0],
        ["[#8X2:1]-[#8X2:2]", 99.0, 99.0],
        ["[#16:1]-[#6:2]", 99.0, 99.0],
        ["[#16:1]-[#1:2]", 99.0, 99.0],
        ["[#16:1]-[#16:2]", 99.0, 99.0],
        ["[#16:1]-[#9:2]", 99.0, 99.0],
        ["[#16:1]-[#17:2]", 99.0, 99.0],
        ["[#16:1]-[#35:2]", 99.0, 99.0],
        ["[#16:1]-[#53:2]", 99.0, 99.0],
        ["[#16X2,#16X1-1,#16X3+1:1]-[#6X4:2]", 99.0, 99.0],
        ["[#16X2,#16X1-1,#16X3+1:1]-[#6X3:2]", 99.0, 99.0],
        ["[#16X2:1]-[#7:2]", 99.0, 99.0],
        ["[#16X2:1]-[#8X2:2]", 99.0, 99.0],
        ["[#16X2:1]=[#8X1,#7X2:2]", 99.0, 99.0],
        ["[#16X4,#16X3!+1:1]-[#6:2]", 99.0, 99.0],
        ["[#16X4,#16X3:1]~[#7:2]", 99.0, 99.0],
        ["[#16X4,#16X3:1]-[#8X2:2]", 99.0, 99.0],
        ["[#16X4,#16X3:1]~[#8X1:2]", 99.0, 99.0],
        ["[#15:1]-[#1:2]", 99.0, 99.0],
        ["[#15:1]~[#6:2]", 99.0, 99.0],
        ["[#15:1]-[#7:2]", 99.0, 99.0],
        ["[#15:1]=[#7:2]", 99.0, 99.0],
        ["[#15:1]~[#8X2:2]", 99.0, 99.0],
        ["[#15:1]~[#8X1:2]", 99.0, 99.0],
        ["[#16:1]-[#15:2]", 99.0, 99.0],
        ["[#15:1]=[#16X1:2]", 99.0, 99.0],
        ["[#6:1]-[#9:2]", 99.0, 99.0],
        ["[#6X4:1]-[#9:2]", 0.6, 0.7],
        ["[#6:1]-[#17:2]", 99.0, 99.0],
        ["[#6X4:1]-[#17:2]", 99.0, 99.0],
        ["[#6:1]-[#35:2]", 99.0, 99.0],
        ["[#6X4:1]-[#35:2]", 99.0, 99.0],
        ["[#6:1]-[#53:2]", 99.0, 99.0],
        ["[#6X4:1]-[#53:2]", 99.0, 99.0],
        ["[#7:1]-[#9:2]", 99.0, 99.0],
        ["[#7:1]-[#17:2]", 99.0, 99.0],
        ["[#7:1]-[#35:2]", 99.0, 99.0],
        ["[#7:1]-[#53:2]", 99.0, 99.0],
        ["[#15:1]-[#9:2]", 99.0, 99.0],
        ["[#15:1]-[#17:2]", 99.0, 99.0],
        ["[#15:1]-[#35:2]", 99.0, 99.0],
        ["[#15:1]-[#53:2]", 99.0, 99.0],
        ["[#6X4:1]-[#1:2]", 99.0, 99.0],
        ["[#6X3:1]-[#1:2]", 99.0, 99.0],
        ["[#6X2:1]-[#1:2]", 99.0, 99.0],
        ["[#7:1]-[#1:2]", 99.0, 99.0],
        ["[#8:1]-[#1:2]", 99.0, 99.1],
    ]

    smirks = [x[0] for x in patterns]
    params = np.array([[x[1], x[2]] for x in patterns])
    props = None
    hbh = bonded.HarmonicBondHandler(smirks, params, props)

    mol = Chem.MolFromSmiles("C1CNCOC1F")

    bond_params, bond_idxs = hbh.parameterize(mol)

    assert bond_idxs.shape == (mol.GetNumBonds(), 2)
    assert bond_params.shape == (mol.GetNumBonds(), 2)

    bonded_param_adjoints = np.random.randn(*bond_params.shape)

    bond_params_new, bond_vjp_fn, bond_idxs_new = jax.vjp(
        functools.partial(hbh.partial_parameterize, mol=mol), hbh.params, has_aux=True
    )

    np.testing.assert_array_equal(bond_params_new, bond_params)
    np.testing.assert_array_equal(bond_idxs_new, bond_idxs)

    # test that we can use the adjoints
    ff_adjoints = bond_vjp_fn(bonded_param_adjoints)[0]

    # if a parameter is > 99 then its adjoint should be zero (converse isn't necessarily true since)
    mask = np.argwhere(bond_params > 90)
    assert np.all(ff_adjoints[mask] == 0.0)

    # Check molecule with no bonds
    mol = Chem.MolFromSmiles("[Na+]")
    bond_params, bond_idxs = hbh.parameterize(mol)
    assert bond_idxs.shape == (0, 2)
    assert bond_params.shape == (0, 2)


def test_harmonic_angle():
    patterns = [
        ["[*:1]-[#8:2]-[*:3]", 0.1, 0.2],
    ]

    smirks = [x[0] for x in patterns]
    params = np.array([[x[1], x[2]] for x in patterns])
    props = None

    hah = bonded.HarmonicAngleHandler(smirks, params, props)
    mol = Chem.AddHs(Chem.MolFromSmiles("O"))
    angle_params, angle_idxs = hah.parameterize(mol)
    assert angle_idxs.shape == (1, 3)
    assert angle_params.shape == (1, 2)

    # Check molecule with no angles
    hah = bonded.HarmonicAngleHandler(smirks, params, props)
    mol = Chem.MolFromSmiles("O=O")
    angle_params, angle_idxs = hah.parameterize(mol)
    assert angle_idxs.shape == (0, 3)
    assert angle_params.shape == (0, 2)


def test_proper_torsion():

    # proper torsions have a variadic number of terms

    patterns = [
        ["[*:1]-[#6X3:2]=[#6X3:3]-[*:4]", [[99.0, 99.0, 99.0]]],
        ["[*:1]-[#6X3:2]=[#6X3:3]-[#35:4]", [[99.0, 99.0, 99.0]]],
        ["[#9:1]-[#6X3:2]=[#6X3:3]-[#35:4]", [[1.0, 2.0, 3.0], [4.0, 5.0, 6.0]]],
        ["[#35:1]-[#6X3:2]=[#6X3:3]-[#35:4]", [[7.0, 8.0, 9.0], [1.0, 3.0, 5.0], [4.0, 4.0, 4.0]]],
        ["[#9:1]-[#6X3:2]=[#6X3:3]-[#9:4]", [[7.0, 8.0, 9.0]]],
    ]

    smirks = [x[0] for x in patterns]
    params = [x[1] for x in patterns]
    props = None

    pth = bonded.ProperTorsionHandler(smirks, params, props)

    mol = Chem.MolFromSmiles("FC(Br)=C(Br)F")

    torsion_params, torsion_idxs = pth.parameterize(mol)

    assert torsion_idxs.shape == (8, 4)
    assert torsion_params.shape == (8, 3)

    torsion_params_new, torsion_vjp_fn, torsion_idxs_new = jax.vjp(
        functools.partial(pth.partial_parameterize, mol=mol), pth.params, has_aux=True
    )

    np.testing.assert_array_equal(torsion_params_new, torsion_params)
    np.testing.assert_array_equal(torsion_idxs_new, torsion_idxs)

    torsion_param_adjoints = np.random.randn(*torsion_params.shape)

    ff_adjoints = torsion_vjp_fn(torsion_param_adjoints)[0]

    mask = np.argwhere(torsion_params > 90)
    assert np.all(ff_adjoints[mask] == 0.0)

    # assert expected shape when no matches are found
    null_smirks = ["[#1:1]~[#1:2]~[#1:3]~[#1:4]"]  # should never match anything
    null_params = np.zeros((len(null_smirks), 3))
    null_counts = np.ones(len(null_smirks), dtype=int)

    assigned_params, proper_idxs = bonded.ProperTorsionHandler.static_parameterize(
        null_params, null_smirks, null_counts, mol
    )
    assert assigned_params.shape == (0, 3)
    assert proper_idxs.shape == (0, 4)


def test_improper_torsion():

    patterns = [
        ["[*:1]~[#6X3:2](~[*:3])~[*:4]", 1.5341333333333333, 3.141592653589793, 2.0],
        ["[*:1]~[#6X3:2](~[#8X1:3])~[#8:4]", 99.0, 99.0, 99.0],
        ["[*:1]~[#7X3$(*~[#15,#16](!-[*])):2](~[*:3])~[*:4]", 99.0, 99.0, 99.0],
        ["[*:1]~[#7X3$(*~[#6X3]):2](~[*:3])~[*:4]", 1.3946666666666667, 3.141592653589793, 2.0],
        ["[*:1]~[#7X3$(*~[#7X2]):2](~[*:3])~[*:4]", 99.0, 99.0, 99.0],
        ["[*:1]~[#7X3$(*@1-[*]=,:[*][*]=,:[*]@1):2](~[*:3])~[*:4]", 99.0, 99.0, 99.0],
        ["[*:1]~[#6X3:2](=[#7X2,#7X3+1:3])~[#7:4]", 99.0, 99.0, 99.0],
    ]

    smirks = [x[0] for x in patterns]
    params = np.array([[x[1], x[2], x[3]] for x in patterns])
    props = None
    imp_handler = bonded.ImproperTorsionHandler(smirks, params, props)

    mol = Chem.MolFromSmiles("CNC(C)=O")  # peptide
    mol = Chem.AddHs(mol)

    torsion_params, torsion_idxs = imp_handler.parameterize(mol)

    assert torsion_idxs.shape[0] == 6  # we expect two sets of impropers, each with 3 components.
    assert torsion_idxs.shape[1] == 4

    assert torsion_params.shape[0] == 6
    assert torsion_params.shape[1] == 3

    torsion_params_new, torsion_vjp_fn, torsion_idxs_new = jax.vjp(
        functools.partial(imp_handler.partial_parameterize, mol=mol), imp_handler.params, has_aux=True
    )

    np.testing.assert_array_equal(torsion_params_new, torsion_params)
    np.testing.assert_array_equal(torsion_idxs_new, torsion_idxs)

    param_adjoints = np.random.randn(*torsion_params.shape)

    # # test that we can use the adjoints
    ff_adjoints = torsion_vjp_fn(param_adjoints)[0]

    # # if a parameter is > 99 then its adjoint should be zero (converse isn't necessarily true since)
    mask = np.argwhere(torsion_params > 90)
    assert np.all(ff_adjoints[mask] == 0.0)

    # assert expected shape when no matches are found
    null_smirks = ["[#1:1]~[#1:2](~[#1:3])~[#1:4]"]  # should never match anything
    null_params = np.zeros((len(null_smirks), 3))

    assigned_params, improper_idxs = bonded.ImproperTorsionHandler.static_parameterize(null_params, null_smirks, mol)
    assert assigned_params.shape == (0, 3)
    assert improper_idxs.shape == (0, 4)

    for idxs in improper_idxs:
        assert idxs[0] < idxs[-1]


def test_exclusions():

    mol = Chem.MolFromSmiles("FC(F)=C(F)F")
    exc_idxs, scales = nonbonded.generate_exclusion_idxs(mol, scale12=0.0, scale13=0.2, scale14=0.5)

    for pair, scale in zip(exc_idxs, scales):
        src, dst = pair
        assert src < dst

    expected_idxs = np.array(
        [
            [0, 1],
            [0, 2],
            [0, 3],
            [0, 4],
            [0, 5],
            [1, 2],
            [1, 3],
            [1, 4],
            [1, 5],
            [2, 3],
            [2, 4],
            [2, 5],
            [3, 4],
            [3, 5],
            [4, 5],
        ]
    )

    np.testing.assert_equal(exc_idxs, expected_idxs)

    expected_scales = [0.0, 0.2, 0.2, 0.5, 0.5, 0.0, 0.0, 0.2, 0.2, 0.2, 0.5, 0.5, 0.0, 0.0, 0.2]
    np.testing.assert_equal(scales, expected_scales)


def test_am1_bcc():
    # currently takes no parameters
    smirks = []
    params = []
    props = None

    am1h = nonbonded.AM1BCCHandler(smirks, params, props)
    mol = Chem.AddHs(Chem.MolFromSmiles("C1CNCOC1F"))
    AllChem.EmbedMolecule(mol)
    charges = am1h.parameterize(mol)

    assert len(charges) == mol.GetNumAtoms()

    new_charges, vjp_fn = jax.vjp(functools.partial(am1h.partial_parameterize, mol=mol))

    # charges_adjoints = np.random.randn(*charges.shape)

    # assert vjp_fn(charges_adjoints) == None


def test_am1_ccc():

    patterns = [
        ["[#6X4:1]-[#1:2]", 0.46323257920556493],
        ["[#6X3$(*=[#8,#16]):1]-[#6a:2]", 0.24281402370571598],
        ["[#6X3$(*=[#8,#16]):1]-[#8X1,#8X2:2]", 1.0620166764992722],
        ["[#6X3$(*=[#8,#16]):1]=[#8X1$(*=[#6X3]-[#8X2]):2]", 2.227759732057297],
        ["[#6X3$(*=[#8,#16]):1]=[#8X1,#8X2:2]", 2.8182928673804217],
        ["[#6a:1]-[#8X1,#8X2:2]", 0.5315976926761063],
        ["[#6a:1]-[#1:2]", 0.0],
        ["[#6a:1]:[#6a:2]", 0.0],
        ["[#6a:1]:[#6a:2]", 0.0],
        ["[#8X1,#8X2:1]-[#1:2]", -2.3692047944101415],
        ["[#16:1]-[#8:2]", 99.0],
    ]

    smirks = [x[0] for x in patterns]
    params = np.array([x[1] for x in patterns])
    props = None
    mol_sdf = """
     RDKit          3D

 21 21  0  0  0  0  0  0  0  0999 V2000
    1.9775   -1.1921   -0.0420 O   0  0  0  0  0  0  0  0  0  0  0  0
    2.0482   -0.0099    0.4175 C   0  0  0  0  0  0  0  0  0  0  0  0
    3.2666    0.4539    1.1431 C   0  0  0  0  0  0  0  0  0  0  0  0
    0.9469    0.7961    0.2044 O   0  0  0  0  0  0  0  0  0  0  0  0
   -0.1834    0.3655   -0.4688 C   0  0  0  0  0  0  0  0  0  0  0  0
   -0.3446    0.4891   -1.8261 C   0  0  0  0  0  0  0  0  0  0  0  0
   -1.4607    0.0654   -2.5014 C   0  0  0  0  0  0  0  0  0  0  0  0
   -2.4866   -0.5199   -1.7874 C   0  0  0  0  0  0  0  0  0  0  0  0
   -2.3616   -0.6611   -0.4259 C   0  0  0  0  0  0  0  0  0  0  0  0
   -1.2246   -0.2274    0.2480 C   0  0  0  0  0  0  0  0  0  0  0  0
   -1.1499   -0.4031    1.6843 C   0  0  0  0  0  0  0  0  0  0  0  0
   -2.1061   -0.9387    2.2814 O   0  0  0  0  0  0  0  0  0  0  0  0
   -0.0450    0.0107    2.3913 O   0  0  0  0  0  0  0  0  0  0  0  0
    3.6820    1.3873    0.6660 H   0  0  0  0  0  0  0  0  0  0  0  0
    3.0604    0.6688    2.2138 H   0  0  0  0  0  0  0  0  0  0  0  0
    4.0231   -0.3405    1.1004 H   0  0  0  0  0  0  0  0  0  0  0  0
    0.4612    0.9512   -2.4027 H   0  0  0  0  0  0  0  0  0  0  0  0
   -1.5273    0.1914   -3.5726 H   0  0  0  0  0  0  0  0  0  0  0  0
   -3.3631   -0.8543   -2.3065 H   0  0  0  0  0  0  0  0  0  0  0  0
   -3.1913   -1.1293    0.1168 H   0  0  0  0  0  0  0  0  0  0  0  0
   -0.0216    0.8969    2.8664 H   0  0  0  0  0  0  0  0  0  0  0  0
  1  2  2  0
  2  3  1  0
  2  4  1  0
  4  5  1  0
  5  6  2  0
  6  7  1  0
  7  8  2  0
  8  9  1  0
  9 10  2  0
 10 11  1  0
 11 12  2  0
 11 13  1  0
 10  5  1  0
  3 14  1  0
  3 15  1  0
  3 16  1  0
  6 17  1  0
  7 18  1  0
  8 19  1  0
  9 20  1  0
 13 21  1  0
M  END
$$$$
    """
    am1h = nonbonded.AM1CCCHandler(smirks, params, props)
    mol = Chem.MolFromMolBlock(mol_sdf, removeHs=False)
    es_params = am1h.parameterize(mol)

    # fmt: off
    ligand_params = np.array([
        -5.36348, 6.98008, -1.68885, -4.04439, 1.93568, -2.25534,
        -0.87637, -1.8679, -0.66892, -1.6588, 7.67174, -6.1465,
        -7.26945, 0.93978, 0.93978, 0.93978, 1.83702, 1.69675,
        1.71667, 1.90762, 5.27508,
        ]
    )
    # fmt: on

    np.testing.assert_almost_equal(es_params, ligand_params, decimal=5)

    new_es_params, es_vjp_fn = jax.vjp(functools.partial(am1h.partial_parameterize, mol=mol), params)

    np.testing.assert_array_equal(es_params, new_es_params)

    es_params_adjoints = np.random.randn(*es_params.shape)

    adjoints = es_vjp_fn(es_params_adjoints)[0]

    # if a parameter is > 99 then its adjoint should be zero (converse isn't necessarily true since)
    mask = np.argwhere(params > 90)
    assert np.all(adjoints[mask] == 0.0)

    import time

    start = time.time()
    es_params_from_cache = am1h.parameterize(mol)
    end = time.time()

    # second pass should be very fast
    assert end - start < 1.0

    # should be *exactly* identical since we're loading from cache
    np.testing.assert_array_equal(es_params_from_cache, es_params)


def test_simple_charge_handler():

    patterns = [
        ["[#1:1]", 99.0],
        ["[#1:1]-[#6X4]", 99.0],
        ["[#1:1]-[#6X4]-[#7,#8,#9,#16,#17,#35]", 99.0],
        ["[#1:1]-[#6X4](-[#7,#8,#9,#16,#17,#35])-[#7,#8,#9,#16,#17,#35]", 99.0],
        ["[#1:1]-[#6X4](-[#7,#8,#9,#16,#17,#35])(-[#7,#8,#9,#16,#17,#35])-[#7,#8,#9,#16,#17,#35]", 99.0],
        ["[#1:1]-[#6X4]~[*+1,*+2]", 99.0],
        ["[#1:1]-[#6X3]", 99.0],
        ["[#1:1]-[#6X3]~[#7,#8,#9,#16,#17,#35]", 99.0],
        ["[#1:1]-[#6X3](~[#7,#8,#9,#16,#17,#35])~[#7,#8,#9,#16,#17,#35]", 99.0],
        ["[#1:1]-[#6X2]", 99.0],
        ["[#1:1]-[#7]", 99.0],
        ["[#1:1]-[#8]", 99.0],
        ["[#1:1]-[#16]", 99.0],
        ["[#6:1]", 0.7],
        ["[#6X2:1]", 99.0],
        ["[#6X4:1]", 0.1],
        ["[#8:1]", 99.0],
        ["[#8X2H0+0:1]", 0.5],
        ["[#8X2H1+0:1]", 99.0],
        ["[#7:1]", 0.3],
        ["[#16:1]", 99.0],
        ["[#15:1]", 99.0],
        ["[#9:1]", 1.0],
        ["[#17:1]", 99.0],
        ["[#35:1]", 99.0],
        ["[#53:1]", 99.0],
        ["[#3+1:1]", 99.0],
        ["[#11+1:1]", 99.0],
        ["[#19+1:1]", 99.0],
        ["[#37+1:1]", 99.0],
        ["[#55+1:1]", 99.0],
        ["[#9X0-1:1]", 99.0],
        ["[#17X0-1:1]", 99.0],
        ["[#35X0-1:1]", 99.0],
        ["[#53X0-1:1]", 99.0],
    ]

    smirks = [x[0] for x in patterns]
    params = np.array([x[1] for x in patterns])
    props = None

    sch = nonbonded.SimpleChargeHandler(smirks, params, props)

    mol = Chem.MolFromSmiles("C1CNCOC1F")

    es_params = sch.parameterize(mol)

    ligand_params = np.array([0.1, 0.1, 0.3, 0.1, 0.5, 0.1, 1.0])  # C  # C  # N  # C  # O  # C  # F

    np.testing.assert_almost_equal(es_params, ligand_params)

    es_params_adjoints = np.random.randn(*es_params.shape)

    new_es_params, es_vjp_fn = jax.vjp(functools.partial(sch.partial_parameterize, mol=mol), params)

    np.testing.assert_array_equal(new_es_params, es_params)
    # test that we can use the adjoints
    adjoints = es_vjp_fn(es_params_adjoints)[0]

    # if a parameter is > 99 then its adjoint should be zero (converse isn't necessarily true since)
    mask = np.argwhere(params > 90)
    assert np.all(adjoints[mask] == 0.0)


@pytest.mark.skip("gbsa is deprecated")
def test_gbsa_handler():

    patterns = [
        ["[*:1]", 99.0, 99.0],
        ["[#1:1]", 99.0, 99.0],
        ["[#1:1]~[#7]", 99.0, 99.0],
        ["[#6:1]", 0.1, 0.2],
        ["[#7:1]", 0.3, 0.4],
        ["[#8:1]", 0.5, 0.6],
        ["[#9:1]", 0.7, 0.8],
        ["[#14:1]", 99.0, 99.0],
        ["[#15:1]", 99.0, 99.0],
        ["[#16:1]", 99.0, 99.0],
        ["[#17:1]", 99.0, 99.0],
    ]

    smirks = [x[0] for x in patterns]
    params = np.array([[x[1], x[2]] for x in patterns])
    props = {"foo": "bar"}
    gbh = nonbonded.GBSAHandler(smirks, params, props)

    mol = Chem.MolFromSmiles("C1CNCOC1F")

    gb_params, gb_vjp_fn = gbh.parameterize(mol)

    ligand_params = np.array(
        [
            [0.1, 0.2],  # C
            [0.1, 0.2],  # C
            [0.3, 0.4],  # N
            [0.1, 0.2],  # C
            [0.5, 0.6],  # O
            [0.1, 0.2],  # C
            [0.7, 0.8],  # F
        ]
    )

    np.testing.assert_almost_equal(gb_params, ligand_params)

    gb_params_adjoints = np.random.randn(*gb_params.shape)

    # test that we can use the adjoints
    adjoints = gb_vjp_fn(gb_params_adjoints)[0]

    # if a parameter is > 99 then its adjoint should be zero (converse isn't necessarily true)
    mask = np.argwhere(params > 90)
    assert np.all(adjoints[mask] == 0.0)


def test_am1ccc_throws_error_on_phosphorus():
    """Temporary, until phosphorus patterns are added to AM1CCC port"""
    ff = Forcefield.load_from_file("smirnoff_1_1_0_ccc.py")

    # contains phosphorus
    smi = "[H]c1c(OP(=S)(OC([H])([H])C([H])([H])[H])OC([H])([H])C([H])([H])[H])nc(C([H])(C([H])([H])[H])C([H])([H])[H])nc1C([H])([H])[H]"
    mol = Chem.AddHs(Chem.MolFromSmiles(smi))

    with pytest.raises(RuntimeError) as e:
        _ = ff.q_handle.parameterize(mol)
    assert "unsupported element" in str(e)


def test_am1_differences():

    ff_raw = open("timemachine/ff/params/smirnoff_1_1_0_ccc.py").read()
    ff_handlers = deserialize_handlers(ff_raw)
    for ccc in ff_handlers:
        if isinstance(ccc, nonbonded.AM1CCCHandler):
            break

    smi = "Clc1c(Cl)c(Cl)c(-c2c(Cl)c(Cl)c(Cl)c(Cl)c2Cl)c(Cl)c1Cl"
    mol = Chem.MolFromSmiles(smi)
    mol = Chem.AddHs(mol)
    mol.SetProp("_Name", "Debug")
    assert AllChem.EmbedMolecule(mol) == 0

    suppl = [mol]
    am1 = nonbonded.AM1Handler([], [], None)
    bcc = nonbonded.AM1BCCHandler([], [], None)

    for mol in suppl:

        am1_params = am1.parameterize(mol)
        ccc_params = ccc.parameterize(mol)
        bcc_params = bcc.parameterize(mol)

        if np.sum(np.abs(ccc_params - bcc_params)) > 0.1:

            print(mol.GetProp("_Name"), Chem.MolToSmiles(mol))
            print("  AM1    CCC    BCC  S ?")
            for atom_idx, atom in enumerate(mol.GetAtoms()):
                a = am1_params[atom_idx]
                b = bcc_params[atom_idx]
                c = ccc_params[atom_idx]
                print("{:6.2f}".format(a), "{:6.2f}".format(c), "{:6.2f}".format(b), atom.GetSymbol(), end="")
                if np.abs(b - c) > 0.1:
                    print(" *")
                else:
                    print(" ")

            assert 0


def test_am1elf10_conformer_independence():
    with resources.path("timemachine.testsystems.data", "ligands_40.sdf") as path_to_ligand:
        suppl = Chem.SDMolSupplier(str(path_to_ligand), removeHs=False)
    # Pick a subset of molecules with chiral centers
    mols = [mol for mol in suppl]
    mols = [mols[0], mols[2], mols[3]]

    # need to assign so embedded molecules generated below
    # have the correct stereochemistry
    for mol in mols:
        rdmolops.AssignStereochemistryFrom3D(mol, confId=0, replaceExistingTags=True)

    am1elf10_charges = [nonbonded.oe_assign_charges(mol, charge_model=nonbonded.AM1ELF10) for mol in mols]

    # regenerate the conformations
    for mol in mols:
        AllChem.EmbedMolecule(mol, randomSeed=2022, useRandomCoords=True)

    new_am1elf10_charges = [nonbonded.oe_assign_charges(mol, charge_model=nonbonded.AM1ELF10) for mol in mols]

    # new conformations should have the same charges
    for orig_charges, new_charges in zip(am1elf10_charges, new_am1elf10_charges):
        delta_charges = np.abs(np.array(orig_charges) - np.array(new_charges))
        assert np.sum(delta_charges) == pytest.approx(0.0)


def test_trans_carboxlic_acid():
    # Test fallback to turn off hydrogen sampling if charge generation failed
    # due to trans-COOH
    with resources.path("timemachine.testsystems.data", "mobley_820789.sdf") as path_to_ligand:
        suppl = Chem.SDMolSupplier(str(path_to_ligand), removeHs=False)
    mol = next(suppl)
    rdmolops.AssignStereochemistryFrom3D(mol, confId=0, replaceExistingTags=True)
    am1elf10_charges = nonbonded.oe_assign_charges(mol, charge_model=nonbonded.AM1ELF10)

    AllChem.EmbedMolecule(mol, randomSeed=2022, useRandomCoords=True)
    new_am1elf10_charges = nonbonded.oe_assign_charges(mol, charge_model=nonbonded.AM1ELF10)
    delta_charges = np.abs(am1elf10_charges - new_am1elf10_charges)
    assert np.sum(delta_charges) == pytest.approx(0.0)


def test_compute_or_load_am1_charges():
    """Loop over test ligands, asserting that charges are stored in expected property and that the same charges are
    returned on repeated calls"""

    # get some molecules
    cache_key = nonbonded.AM1ELF10_CHARGE_CACHE
    with resources.path("timemachine.testsystems.data", "ligands_40.sdf") as path_to_ligand:
        suppl = Chem.SDMolSupplier(str(path_to_ligand), removeHs=False)

    mols = [mol for mol in suppl][:5]  # truncate so that whole test is ~ 10 seconds

    # don't expect AM1 cache yet
    for mol in mols:
        assert not mol.HasProp(cache_key)

    # compute charges once
    fresh_am1_charges = [nonbonded.compute_or_load_am1_charges(mol) for mol in mols]

    # expect each mol to have AM1 cache now
    for mol in mols:
        assert mol.HasProp(cache_key)

    # expect the same charges as the first time around
    cached_am1_charges = [nonbonded.compute_or_load_am1_charges(mol) for mol in mols]
    for (fresh, cached) in zip(fresh_am1_charges, cached_am1_charges):
        np.testing.assert_array_equal(fresh, cached)


@pytest.fixture
def mol_with_precomputed_charges():
    """Provide a test mol with partial charges precomputed on two different versions of Ubuntu"""
    with resources.path("timemachine.testsystems.data", "ligands_40.sdf") as path_to_ligand:
        suppl = Chem.SDMolSupplier(str(path_to_ligand), removeHs=False)

    mols = [mol for mol in suppl]
    test_mol = mols[0]

    # fmt: off
    precomputed_charges = dict()
    precomputed_charges['ubuntu-18.04.4'] = np.array([
        -3.385959, 0.26308782, 2.30802986, 1.11718023, -2.11460365,
        0.9725527, -9.18744615, 0.04042971, -2.49344069, 1.87709392,
        -1.64877796, 0.57591713, -1.68873618, 1.19414994, -1.04834368,
        -1.52407053, 0.30670004, -1.26003975, -1.3233364, 33.79971321,
        -10.86357005, -10.86357005, -1.72362592, -0.10184044, -1.47951542,
        -1.72362592, -11.32255943, 2.74250182, 1.64583123, 1.55000221,
        1.69816584, 1.83477824, 2.11436794, 1.99956175, 1.98447416,
        2.86426252, 2.86426252])
    precomputed_charges['ubuntu-20.04.2'] = np.array([
       -3.38772701, 0.26721331, 2.30272567, 1.11670881, -2.10741359,
       0.96123709, -9.15420638, 0.03088217, -2.48495405, 1.872379,
       -1.65467143, 0.58181069, -1.6896792, 1.19155677, -1.04775431,
       -1.51994506, 0.3044605, -1.25933253, -1.32628322, 33.75586471,
       -10.85178312, -10.85178312, -1.72386163, -0.10278342, -1.4785724,
       -1.72386163, -11.31914145, 2.74450571, 1.64253075, 1.55165236,
       1.69875511, 1.83418879, 2.1147215, 1.99413971, 1.98565289,
       2.86638427, 2.86638427])
    # fmt: on

    return dict(mol=test_mol, precomputed_charges=precomputed_charges)


def test_am1_platform_dependence(mol_with_precomputed_charges):
    """Assert AM1 charges computed on test runner ~equal to those previously computed on 1 of 3 supported platforms"""

    mol = mol_with_precomputed_charges["mol"]
    local_am1_charges = nonbonded.compute_or_load_am1_charges(mol)
    allowable_charges = mol_with_precomputed_charges["precomputed_charges"].values()
    assert any(np.isclose(local_am1_charges, expected_charges).all() for expected_charges in allowable_charges)


def test_charging_compounds_with_non_zero_charge():
    patterns = [
        ["[#6a:1]:[#6a:2]", 0.0],
        [
            "[#7X3ar5,#7X3+1,#7X3+0$(*-[#6X3$(*=[#7X3+1])]),$([#7X3](-[#8X1-1])=[#8X1]),$([#7X3](=[#8X1])=[#8X1]):1]-[#8X1,#8X2:2]",
            0.2380991882939545,
        ],
    ]

    smirks = [x[0] for x in patterns]
    params = np.array([x[1] for x in patterns])
    props = None
    am1h = nonbonded.AM1CCCHandler(smirks, params, props)

    positive_mol = Chem.AddHs(Chem.MolFromSmiles("c1cc[nH+]cc1"))
    AllChem.EmbedMolecule(positive_mol)

    negative_mol = Chem.AddHs(Chem.MolFromSmiles("[N+](=O)([O-])[O-]"))
    AllChem.EmbedMolecule(negative_mol)

    es_params = am1h.parameterize(positive_mol)
    np.testing.assert_almost_equal(np.sum(es_params / np.sqrt(ONE_4PI_EPS0)), 1.0, decimal=5)

    es_params = am1h.parameterize(negative_mol)
    np.testing.assert_almost_equal(np.sum(es_params) / np.sqrt(ONE_4PI_EPS0), -1.0, decimal=5)


def test_compute_or_load_bond_smirks_matches():
    """Loop over test ligands, asserting that
    * verify no cache key
    * returned indices are in bounds
    * returned bonds are present in the mol
    * verify a cache key
    * verify new values match initial matches"""
    # get some molecules
    match_cache_key = nonbonded.BOND_SMIRK_MATCH_CACHE

    with resources.path("timemachine.testsystems.data", "ligands_40.sdf") as path_to_ligand:
        suppl = Chem.SDMolSupplier(str(path_to_ligand), removeHs=False)

    all_mols = [mol for mol in suppl]

    # get some bond smirks
    smirks_list = [smirks for (smirks, param) in AM1CCC_CHARGES["patterns"]]

    for mol in all_mols:
        assert not mol.HasProp(match_cache_key)

    fresh_matches = []
    for mol in all_mols:
        bond_idxs, type_idxs = nonbonded.compute_or_load_bond_smirks_matches(mol, smirks_list)
        fresh_matches.append((bond_idxs, type_idxs))
        # assert indices in bounds
        assert (bond_idxs.min() >= 0) and (bond_idxs.max() < mol.GetNumAtoms())
        assert (type_idxs.min() >= 0) and (type_idxs.max() < len(smirks_list))

        # assert that bond_idxs are present in the mol
        bonds = set()
        for bond in mol.GetBonds():
            a, b = bond.GetBeginAtomIdx(), bond.GetEndAtomIdx()
            bonds.add((a, b))
            bonds.add((b, a))
        for bond in bond_idxs:
            assert tuple(bond) in bonds
    for mol in all_mols:
        assert mol.HasProp(match_cache_key)
    cached_matches = [nonbonded.compute_or_load_bond_smirks_matches(mol, smirks_list) for mol in all_mols]
    for (fresh_bonds, fresh_types), (cached_bonds, cached_types) in zip(fresh_matches, cached_matches):
        np.testing.assert_array_equal(fresh_bonds, cached_bonds)
        np.testing.assert_array_equal(fresh_types, cached_types)


def test_apply_bond_charge_corrections():
    """Assert that applying random bond charge corrections does not change net charge"""

    n_random_tests = 100
    np.random.seed(2022)

    for _ in range(n_random_tests):
        n_atoms = np.random.randint(10, 50)

        # random initial charges with integral net charge
        initial_net_charge = np.random.randint(-5, +6)
        __initial_charges = np.random.randn(n_atoms)
        _initial_charges = __initial_charges - np.mean(__initial_charges)
        assert np.isclose(np.sum(_initial_charges), 0)
        initial_charges = _initial_charges + (initial_net_charge / n_atoms)
        assert np.isclose(np.sum(initial_charges), initial_net_charge, atol=1e-5), "initial net charge not integral"

        # arbitrary: duplicates okay, reversals okay, symmetry not required
        n_directed_bonds = np.random.randint(50, 100)
        bonds = np.random.randint(0, n_atoms, size=(n_directed_bonds, 2))
        deltas = np.random.randn(n_directed_bonds)

        final_charges = nonbonded.apply_bond_charge_corrections(initial_charges, bonds, deltas)
        final_net_charge = np.sum(final_charges)

        assert (final_charges != initial_charges).any()
        np.testing.assert_almost_equal(final_net_charge, initial_net_charge)


def test_lennard_jones_handler():

    patterns = [
        ["[#1:1]", 99.0, 999.0],
        ["[#1:1]-[#6X4]", 99.0, 999.0],
        ["[#1:1]-[#6X4]-[#7,#8,#9,#16,#17,#35]", 99.0, 999.0],
        ["[#1:1]-[#6X4](-[#7,#8,#9,#16,#17,#35])-[#7,#8,#9,#16,#17,#35]", 99.0, 999.0],
        ["[#1:1]-[#6X4](-[#7,#8,#9,#16,#17,#35])(-[#7,#8,#9,#16,#17,#35])-[#7,#8,#9,#16,#17,#35]", 99.0, 999.0],
        ["[#1:1]-[#6X4]~[*+1,*+2]", 99.0, 999.0],
        ["[#1:1]-[#6X3]", 99.0, 999.0],
        ["[#1:1]-[#6X3]~[#7,#8,#9,#16,#17,#35]", 99.0, 999.0],
        ["[#1:1]-[#6X3](~[#7,#8,#9,#16,#17,#35])~[#7,#8,#9,#16,#17,#35]", 99.0, 999.0],
        ["[#1:1]-[#6X2]", 99.0, 999.0],
        ["[#1:1]-[#7]", 99.0, 999.0],
        ["[#1:1]-[#8]", 99.0, 999.0],
        ["[#1:1]-[#16]", 99.0, 999.0],
        ["[#6:1]", 0.7, 0.8],
        ["[#6X2:1]", 99.0, 999.0],
        ["[#6X4:1]", 0.1, 0.2],
        ["[#8:1]", 99.0, 999.0],
        ["[#8X2H0+0:1]", 0.5, 0.6],
        ["[#8X2H1+0:1]", 99.0, 999.0],
        ["[#7:1]", 0.3, 0.4],
        ["[#16:1]", 99.0, 999.0],
        ["[#15:1]", 99.0, 999.0],
        ["[#9:1]", 1.0, 1.1],
        ["[#17:1]", 99.0, 999.0],
        ["[#35:1]", 99.0, 999.0],
        ["[#53:1]", 99.0, 999.0],
        ["[#3+1:1]", 99.0, 999.0],
        ["[#11+1:1]", 99.0, 999.0],
        ["[#19+1:1]", 99.0, 999.0],
        ["[#37+1:1]", 99.0, 999.0],
        ["[#55+1:1]", 99.0, 999.0],
        ["[#9X0-1:1]", 99.0, 999.0],
        ["[#17X0-1:1]", 99.0, 999.0],
        ["[#35X0-1:1]", 99.0, 999.0],
        ["[#53X0-1:1]", 99.0, 999.0],
    ]

    smirks = [x[0] for x in patterns]
    params = np.array([[x[1], x[2]] for x in patterns])
    props = None

    ljh = nonbonded.LennardJonesHandler(smirks, params, props)

    mol = Chem.MolFromSmiles("C1CNCOC1F")

    lj_params = ljh.parameterize(mol)

    ligand_params = np.array(
        [
            [0.1 / 2, 0.2],  # C
            [0.1 / 2, 0.2],  # C
            [0.3 / 2, 0.4],  # N
            [0.1 / 2, 0.2],  # C
            [0.5 / 2, 0.6],  # O
            [0.1 / 2, 0.2],  # C
            [1.0 / 2, 1.1],  # F
        ]
    )

    np.testing.assert_almost_equal(lj_params, ligand_params)

    lj_params_adjoints = np.random.randn(*lj_params.shape)

    new_lj_params, lj_vjp_fn = jax.vjp(functools.partial(ljh.partial_parameterize, mol=mol), params)

    np.testing.assert_array_equal(new_lj_params, lj_params)

    # test that we can use the adjoints
    adjoints = lj_vjp_fn(lj_params_adjoints)[0]

    # if a parameter is > 99 then its adjoint should be zero (converse isn't necessarily true since)
    mask = np.argwhere(params > 90)
    assert np.all(adjoints[mask] == 0.0)


<<<<<<< HEAD
def test_charge_symmetry():
    """expect 2 distinct partial charges applied to benzene"""

    # molecule with 2 atomic symmetry classes
    benzene = "C1=CC=CC=C1"
    mol = Chem.MolFromSmiles(benzene)
    mol = Chem.AddHs(mol)

    # expect 2 distinct charges, {+q, -q}
    ff = Forcefield.load_from_file(DEFAULT_FF)
    assigned_charges = np.array(ff.q_handle.parameterize(mol))
    assert len(set(assigned_charges)) == 2
=======
def test_symmetric_am1ccc():
    """Assert that (symmetric_bond_smarts, +1.0) has same behavior as (symmetric_bond_smarts, 0.0) on one test mol"""

    cyclohexane = "C1CCCCC1"
    mol = Chem.MolFromSmiles(cyclohexane)
    mol = Chem.AddHs(mol)

    smirks = ["[#6:1]~[#6:2]"]
    zeros = np.zeros(len(smirks))
    ones = np.ones(len(smirks))

    ref_charges = np.array(nonbonded.AM1CCCHandler.static_parameterize(zeros, smirks, mol))
    test_charges = np.array(nonbonded.AM1CCCHandler.static_parameterize(ones, smirks, mol))

    # at https://github.com/proteneer/timemachine/tree/fd14908113315ca07c8983e7ecd4dd92178d03a8
    # set(ref_charges) == {-1.8165082, -1.8158009, 0.90795946}
    # set(test_charges) == {-3.815801, -1.8158009, 0.18349183, 0.90795946}
    np.testing.assert_array_equal(test_charges, ref_charges)
>>>>>>> 451803e0
<|MERGE_RESOLUTION|>--- conflicted
+++ resolved
@@ -901,7 +901,6 @@
     assert np.all(adjoints[mask] == 0.0)
 
 
-<<<<<<< HEAD
 def test_charge_symmetry():
     """expect 2 distinct partial charges applied to benzene"""
 
@@ -914,7 +913,8 @@
     ff = Forcefield.load_from_file(DEFAULT_FF)
     assigned_charges = np.array(ff.q_handle.parameterize(mol))
     assert len(set(assigned_charges)) == 2
-=======
+
+
 def test_symmetric_am1ccc():
     """Assert that (symmetric_bond_smarts, +1.0) has same behavior as (symmetric_bond_smarts, 0.0) on one test mol"""
 
@@ -932,5 +932,4 @@
     # at https://github.com/proteneer/timemachine/tree/fd14908113315ca07c8983e7ecd4dd92178d03a8
     # set(ref_charges) == {-1.8165082, -1.8158009, 0.90795946}
     # set(test_charges) == {-3.815801, -1.8158009, 0.18349183, 0.90795946}
-    np.testing.assert_array_equal(test_charges, ref_charges)
->>>>>>> 451803e0
+    np.testing.assert_array_equal(test_charges, ref_charges)