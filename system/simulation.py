import numpy as np
import random

from system import forcefield
from timemachine.lib import custom_ops
from timemachine.integrator import langevin_coefficients

<<<<<<< HEAD
=======
from timemachine import constants

def average_E_and_derivatives(reservoir):
    """
    Compute the average energy and derivatives

    Parameters
    ----------
    reservoir: list of reservoir
        [
            [E, dE_dx, dx_dp, dE_dp],
            [E, dE_dx, dx_dp, dE_dp],
            ...
        ]

    Returns
    -------
    Average energy, analytic total derivative, and thermodynamic gradient

    """
    running_sum_total_derivs = None
    running_sum_E = 0
    n_reservoir = len(reservoir)

    running_sum_dE_dp = None
    running_sum_EmultdE_dp = None

    for E, dE_dx, dx_dp, dE_dp, _ in reservoir:
        if running_sum_total_derivs is None:
            running_sum_total_derivs = np.zeros_like(dE_dp)
        if running_sum_dE_dp is None:
            running_sum_dE_dp = np.zeros_like(dE_dp)
        if running_sum_EmultdE_dp is None:
            running_sum_EmultdE_dp = np.zeros_like(dE_dp)

        # tensor contract [N,3] with [P, N, 3] and dE_d
        total_dE_dp = np.einsum('kl,mkl->m', dE_dx, dx_dp) + dE_dp
        running_sum_total_derivs += total_dE_dp
        running_sum_E += E


        running_sum_dE_dp += dE_dp
        running_sum_EmultdE_dp += E*dE_dp

    # compute the thermodynamic average:
    # boltz*(<E><dE/dp> - <E.dE/dp>)
    thermo_deriv = running_sum_E*running_sum_dE_dp - running_sum_EmultdE_dp

    return running_sum_E/n_reservoir, running_sum_total_derivs/n_reservoir, -constants.BOLTZ*(thermo_deriv/n_reservoir)/(100)


>>>>>>> 4189457e
def run_simulation(
    potentials,
    params,
    param_groups,
    conf,
    masses,
    dp_idxs,
    n_samples=200,
    n_steps=1000):

    potentials = forcefield.merge_potentials(potentials)
        
<<<<<<< HEAD
    dt = 0.001 
    ca, cb, cc = langevin_coefficients(
        temperature=100.0,
        dt=dt,
        friction=75,
=======
    dt = 0.0015
    ca, cb, cc = langevin_coefficients(
        temperature=25.0,
        dt=dt,
        friction=50,
>>>>>>> 4189457e
        masses=masses
    )

    m_dt, m_ca, m_cb, m_cc = dt, 0.5, cb, np.zeros_like(masses)

    opt = custom_ops.LangevinOptimizer_f64(
        m_dt,
        m_ca,
        m_cb,
        m_cc
    )

    v0 = np.zeros_like(conf)
    dp_idxs = dp_idxs.astype(np.int32)

    ctxt = custom_ops.Context_f64(
        potentials,
        opt,
        params,
        conf, # x0
        v0, # v0
        dp_idxs
    )

<<<<<<< HEAD
    converge = 'success'

    # minimization
=======
    # Minimize the system and carry the gradient over
>>>>>>> 4189457e
    # call system converged when the delta is .25 kcal)
    max_iter = 10000
    window_size = 150
    minimization_energies = []
    for i in range(max_iter):
        ctxt.step()
<<<<<<< HEAD
        if last_E is None:
            last_E = ctxt.get_E()
        elif np.abs(ctxt.get_E() - last_E) < 1.046:
            break
        else:
            last_E = ctxt.get_E()

        # if i % 100 == 0:
#        print(i, ctxt.get_E())
=======
        E = ctxt.get_E()
        minimization_energies.append(E)
        if len(minimization_energies) > window_size:
            window_std = np.std(minimization_energies[-window_size:])
            if window_std < 1.046:
                break
>>>>>>> 4189457e

    if i == max_iter-1:
        converge = 'failed'
        print("Energy minimization failed to converge in ", i, "steps")
        # raise Exception("Energy minimization failed to converge in ", i, "steps")
    else:
        print("Minimization converged in", i, "steps")

    #modify integrator to do dynamics
    opt.set_dt(dt)
    opt.set_coeff_a(ca)
    opt.set_coeff_b(cb)
    opt.set_coeff_c(cc)

    # dynamics via reservoir sampling

    k = n_samples # number of samples we want to keep
    R = []
    count = 0

    for count in range(n_steps):

        # closure around R, and ctxt
        def get_reservoir_item(step):
            E = ctxt.get_E()
            x = ctxt.get_x()
            dx_dp = ctxt.get_dx_dp()
            min_dx = np.amin(dx_dp)
            max_dx = np.amax(dx_dp)
<<<<<<< HEAD
            limits = 1e3
            if min_dx < -limits or max_dx > limits:
                print("Derivatives blew up:", min_dx,max_dx)
                converge = 'failed'
                # raise Exception("Derivatives blew up:", min_dx, max_dx)
            # return [E, x, dx_dp]
            return E
=======
            lhs = np.einsum('kl,mkl->m', dE_dx, dx_dp)
            total_dE_dp = lhs + dE_dp

            # print(step, total_dE_dp)

            limits = 1e5
            # if min_dx < -limits or max_dx > limits:
                # raise Exception("Derivatives blew up:", min_dx, max_dx)
            return [E, dE_dx, dx_dp, dE_dp, step]
>>>>>>> 4189457e

        if count < k:
            R.append(get_reservoir_item(count))
        else:
            j = random.randint(0, count)
            if j < k:
                R[j] = get_reservoir_item(count)
                np.set_printoptions(suppress=True)

        if count % 5000 == 0:
            print("count", count)

        if 'failed' in converge:
            break

        ctxt.step()

    return R, converge<|MERGE_RESOLUTION|>--- conflicted
+++ resolved
@@ -5,8 +5,6 @@
 from timemachine.lib import custom_ops
 from timemachine.integrator import langevin_coefficients
 
-<<<<<<< HEAD
-=======
 from timemachine import constants
 
 def average_E_and_derivatives(reservoir):
@@ -58,7 +56,6 @@
     return running_sum_E/n_reservoir, running_sum_total_derivs/n_reservoir, -constants.BOLTZ*(thermo_deriv/n_reservoir)/(100)
 
 
->>>>>>> 4189457e
 def run_simulation(
     potentials,
     params,
@@ -71,19 +68,11 @@
 
     potentials = forcefield.merge_potentials(potentials)
         
-<<<<<<< HEAD
-    dt = 0.001 
-    ca, cb, cc = langevin_coefficients(
-        temperature=100.0,
-        dt=dt,
-        friction=75,
-=======
     dt = 0.0015
     ca, cb, cc = langevin_coefficients(
         temperature=25.0,
         dt=dt,
         friction=50,
->>>>>>> 4189457e
         masses=masses
     )
 
@@ -108,37 +97,20 @@
         dp_idxs
     )
 
-<<<<<<< HEAD
-    converge = 'success'
 
     # minimization
-=======
     # Minimize the system and carry the gradient over
->>>>>>> 4189457e
     # call system converged when the delta is .25 kcal)
     max_iter = 10000
     window_size = 150
     minimization_energies = []
     for i in range(max_iter):
-        ctxt.step()
-<<<<<<< HEAD
-        if last_E is None:
-            last_E = ctxt.get_E()
-        elif np.abs(ctxt.get_E() - last_E) < 1.046:
-            break
-        else:
-            last_E = ctxt.get_E()
-
-        # if i % 100 == 0:
-#        print(i, ctxt.get_E())
-=======
         E = ctxt.get_E()
         minimization_energies.append(E)
         if len(minimization_energies) > window_size:
             window_std = np.std(minimization_energies[-window_size:])
             if window_std < 1.046:
                 break
->>>>>>> 4189457e
 
     if i == max_iter-1:
         converge = 'failed'
@@ -168,15 +140,6 @@
             dx_dp = ctxt.get_dx_dp()
             min_dx = np.amin(dx_dp)
             max_dx = np.amax(dx_dp)
-<<<<<<< HEAD
-            limits = 1e3
-            if min_dx < -limits or max_dx > limits:
-                print("Derivatives blew up:", min_dx,max_dx)
-                converge = 'failed'
-                # raise Exception("Derivatives blew up:", min_dx, max_dx)
-            # return [E, x, dx_dp]
-            return E
-=======
             lhs = np.einsum('kl,mkl->m', dE_dx, dx_dp)
             total_dE_dp = lhs + dE_dp
 
@@ -186,7 +149,6 @@
             # if min_dx < -limits or max_dx > limits:
                 # raise Exception("Derivatives blew up:", min_dx, max_dx)
             return [E, dE_dx, dx_dp, dE_dp, step]
->>>>>>> 4189457e
 
         if count < k:
             R.append(get_reservoir_item(count))
