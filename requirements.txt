--- conflicted
+++ resolved
@@ -10,10 +10,6 @@
 jaxlib==0.1.59
 hilbertcurve==1.0.5
 networkx==2.5
-<<<<<<< HEAD
 cvxpylayers==0.1.5  # this depends on jax -- upgrade when jax / jaxlib are upgraded
 tqdm==4.51.0        # progress bars
-=======
-cvxpylayers==0.1.5 # this depends on jax -- upgrade when jax / jaxlib are upgraded
-mdtraj==1.9.6
->>>>>>> e9c528ba
+mdtraj==1.9.6