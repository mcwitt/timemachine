--- conflicted
+++ resolved
@@ -932,19 +932,10 @@
     py::arg("lambda_offset_idxs_i"),
     py::arg("beta"),
     py::arg("cutoff"),
-<<<<<<< HEAD
-    py::arg("shrink_idxs")=std::vector<int>(),
     py::arg("transform_lambda_charge")="lambda",
     py::arg("transform_lambda_sigma")="lambda",
     py::arg("transform_lambda_epsilon")="lambda",
     py::arg("transform_lambda_w")="lambda");
-=======
-    py::arg("transform_lambda_charge")="return lambda",
-    py::arg("transform_lambda_sigma")="return lambda",
-    py::arg("transform_lambda_epsilon")="return lambda",
-    py::arg("transform_lambda_w")="return lambda");
->>>>>>> 725dcdcc
-
 }
 
 PYBIND11_MODULE(custom_ops, m) {
